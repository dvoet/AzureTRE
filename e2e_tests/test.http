--- conflicted
+++ resolved
@@ -26,21 +26,12 @@
 
 {
   "templateName": "tre-workspace-base",
-<<<<<<< HEAD
-        "properties": {
-            "display_name": "E2E test",
-            "description": "workspace for E2E",
-            "app_id": "<CHANGE_ME_APP_ID>",
-            "address_space": "192.168.25.0/24"
-        }
-=======
   "properties": {
       "display_name": "E2E test",
       "description": "workspace for E2E",
       "app_id": "<CHANGE_ME_APP_ID>",
       "address_space": "192.168.25.0/24"
   }
->>>>>>> c002b276
 }
 
 ### Get workspace info for the provisioned workspace
