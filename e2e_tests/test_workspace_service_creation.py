import pytest
from httpx import AsyncClient
from starlette import status

import config
from helpers import get_service_template, post_workspace_template, disable_and_delete_workspace, get_auth_header
from resources import strings


pytestmark = pytest.mark.asyncio


workspace_service_templates = [
    (strings.AZUREML_SERVICE),
    (strings.DEVTESTLABS_SERVICE),
    (strings.GUACAMOLE_SERVICE),
    (strings.INNEREYE)
]


<<<<<<< HEAD
@asynccontextmanager
async def get_service_template(template_name, token, verify):
    async with AsyncClient(verify=verify) as client:
        headers = {'Authorization': f'Bearer {token}'}

        response = await client.get(
            f"https://{config.TRE_ID}.{config.RESOURCE_LOCATION}.cloudapp.azure.com{strings.API_WORKSPACE_SERVICE_TEMPLATES}/{template_name}",
            headers=headers)
        yield response


async def install_service_done(client, workspace_id, workspace_service_id, headers):
    install_terminal_states = [strings.RESOURCE_STATUS_DEPLOYED, strings.RESOURCE_STATUS_FAILED]
    status, message = await check_service_deployment(client, workspace_id, workspace_service_id, headers)
    return (True, status, message) if status in install_terminal_states else (False, status, message)


async def delete_service_done(client, workspace_id, workspace_service_id, headers):
    delete_terminal_states = [strings.RESOURCE_STATUS_DELETED, strings.RESOURCE_STATUS_DELETING_FAILED]
    status, message = await check_service_deployment(client, workspace_id, workspace_service_id, headers)
    return (True, status, message) if status in delete_terminal_states else (False, status, message)


async def check_service_deployment(client, workspace_id, workspace_service_id, headers) -> bool:
    response = await client.get(
        f"https://{config.TRE_ID}.{config.RESOURCE_LOCATION}.cloudapp.azure.com{strings.API_WORKSPACES}/{workspace_id}/{strings.API_WORKSPACE_SERVICES}/{workspace_service_id}",
        headers=headers)
    if response.status_code == 200:
        status = response.json()["workspaceService"]["deployment"]["status"]
        message = response.json()["workspaceService"]["deployment"]["message"]
        return (status, message)
    elif response.status_code == 404:
        # Seems like the resource got deleted
        return (strings.RESOURCE_STATUS_DELETED, "Workspace service was deleted")


async def wait_for_service(func, client, workspace_id, workspace_service_id, headers, failure_state):
    done, done_state, message = await func(client, workspace_id, workspace_service_id, headers)
    while not done:
        await asyncio.sleep(60)
        done, done_state, message = await func(client, workspace_id, workspace_service_id, headers)
    try:
        assert done_state != failure_state
    except Exception as e:
        print(f"Failed to deploy status message: {message}")
        print(e)
        raise


async def post_workspace_service_template(workspace_id, payload, token, verify):
    async with AsyncClient(verify=verify) as client:
        headers = {'Authorization': f'Bearer {token}'}

        response = await client.post(
            f"https://{config.TRE_ID}.{config.RESOURCE_LOCATION}.cloudapp.azure.com{strings.API_WORKSPACES}/{workspace_id}/{strings.API_WORKSPACE_SERVICES}",
            headers=headers, json=payload)

        assert (response.status_code == status.HTTP_202_ACCEPTED), f"Request for workspace service {payload['templateName']} creation failed"

        workspace_service_id = response.json()["workspaceServiceId"]

        try:
            await wait_for_service(install_service_done, client, workspace_id, workspace_service_id, headers, strings.RESOURCE_STATUS_FAILED)
            return workspace_service_id, True
        except Exception:
            return workspace_service_id, False


async def disable_workspace_service(workspace_id, workspace_service_id, token, verify) -> None:
    async with AsyncClient(verify=verify) as client:
        headers = {'Authorization': f'Bearer {token}'}

        payload = {"enabled": "false"}

        response = await client.patch(
            f"https://{config.TRE_ID}.{config.RESOURCE_LOCATION}.cloudapp.azure.com{strings.API_WORKSPACES}/{workspace_id}/{strings.API_WORKSPACE_SERVICES}/{workspace_service_id}",
            headers=headers, json=payload)

        enabled = response.json()["workspaceService"]["properties"]["enabled"]
        assert (enabled is False), "The workspace service wasn't disabled"


async def delete_workspace_service(workspace_id, workspace_service_id, token, verify) -> None:
    async with AsyncClient(verify=verify) as client:
        headers = {'Authorization': f'Bearer {token}'}

        response = await client.delete(
            f"https://{config.TRE_ID}.{config.RESOURCE_LOCATION}.cloudapp.azure.com{strings.API_WORKSPACES}/{workspace_id}/{strings.API_WORKSPACE_SERVICES}/{workspace_service_id}",
            headers=headers)

        assert (response.status_code == status.HTTP_200_OK), "The workspace service couldn't be deleted"


async def disable_and_delete_workspace_service(workspace_id, workspace_service_id, install_status, token, verify):
    async with AsyncClient(verify=verify) as client:
        headers = {'Authorization': f'Bearer {token}'}

        await disable_workspace_service(workspace_id, workspace_service_id, token, verify)
        await delete_workspace_service(workspace_id, workspace_service_id, token, verify)

        try:
            await wait_for_service(delete_service_done, client, workspace_id, workspace_service_id, headers, strings.RESOURCE_STATUS_DELETING_FAILED)
        except Exception:
            raise
        finally:
            if not install_status:
                raise InstallFailedException("Install was not done successfully")


=======
>>>>>>> b41e8948
@pytest.mark.smoke
@pytest.mark.parametrize("template_name", workspace_service_templates)
async def test_get_workspace_service_templates(template_name, token, verify) -> None:
    async with AsyncClient(verify=verify) as client:
        response = await client.get(f"https://{config.TRE_ID}.{config.RESOURCE_LOCATION}.cloudapp.azure.com{strings.API_WORKSPACE_SERVICE_TEMPLATES}", headers=get_auth_header(token))

        template_names = [templates["name"] for templates in response.json()["templates"]]
        assert (template_name in template_names), f"No {template_name} template found"


@pytest.mark.smoke
@pytest.mark.parametrize("template_name", workspace_service_templates)
async def test_getting_templates(template_name, token, verify) -> None:
    async with get_service_template(template_name, token, verify) as response:
        assert (response.status_code == status.HTTP_200_OK), f"GET Request for {template_name} creation failed"


@pytest.mark.smoke
@pytest.mark.timeout(3000)
async def test_create_guacamole_service_into_base_workspace(token, verify) -> None:
    payload = {
        "templateName": "tre-workspace-base",
        "properties": {
            "display_name": "E2E test guacamole service",
            "description": "workspace for E2E",
            "app_id": f"{config.AUTH_APP_CLIENT_ID}"
        }
    }
    workspace_id, install_status = await post_workspace_template(payload, token, verify)

#   Enable when guacamole service deletion bug is fixed
#   ***************************************************
#   service_payload = {
#       "templateName": "tre-service-guacamole",
#       "properties": {
#           "display_name": "Workspace service test",
#           "description": "Workspace service for E2E test"
#       }
#   }
#
#   workspace_service_id, install_service_status = await post_workspace_service_template(workspace_id, service_payload, token, verify)
#
#   await disable_and_delete_workspace_service(workspace_id, workspace_service_id, install_service_status, token, verify)

    await disable_and_delete_workspace(workspace_id, install_status, token, verify)<|MERGE_RESOLUTION|>--- conflicted
+++ resolved
@@ -18,118 +18,6 @@
 ]
 
 
-<<<<<<< HEAD
-@asynccontextmanager
-async def get_service_template(template_name, token, verify):
-    async with AsyncClient(verify=verify) as client:
-        headers = {'Authorization': f'Bearer {token}'}
-
-        response = await client.get(
-            f"https://{config.TRE_ID}.{config.RESOURCE_LOCATION}.cloudapp.azure.com{strings.API_WORKSPACE_SERVICE_TEMPLATES}/{template_name}",
-            headers=headers)
-        yield response
-
-
-async def install_service_done(client, workspace_id, workspace_service_id, headers):
-    install_terminal_states = [strings.RESOURCE_STATUS_DEPLOYED, strings.RESOURCE_STATUS_FAILED]
-    status, message = await check_service_deployment(client, workspace_id, workspace_service_id, headers)
-    return (True, status, message) if status in install_terminal_states else (False, status, message)
-
-
-async def delete_service_done(client, workspace_id, workspace_service_id, headers):
-    delete_terminal_states = [strings.RESOURCE_STATUS_DELETED, strings.RESOURCE_STATUS_DELETING_FAILED]
-    status, message = await check_service_deployment(client, workspace_id, workspace_service_id, headers)
-    return (True, status, message) if status in delete_terminal_states else (False, status, message)
-
-
-async def check_service_deployment(client, workspace_id, workspace_service_id, headers) -> bool:
-    response = await client.get(
-        f"https://{config.TRE_ID}.{config.RESOURCE_LOCATION}.cloudapp.azure.com{strings.API_WORKSPACES}/{workspace_id}/{strings.API_WORKSPACE_SERVICES}/{workspace_service_id}",
-        headers=headers)
-    if response.status_code == 200:
-        status = response.json()["workspaceService"]["deployment"]["status"]
-        message = response.json()["workspaceService"]["deployment"]["message"]
-        return (status, message)
-    elif response.status_code == 404:
-        # Seems like the resource got deleted
-        return (strings.RESOURCE_STATUS_DELETED, "Workspace service was deleted")
-
-
-async def wait_for_service(func, client, workspace_id, workspace_service_id, headers, failure_state):
-    done, done_state, message = await func(client, workspace_id, workspace_service_id, headers)
-    while not done:
-        await asyncio.sleep(60)
-        done, done_state, message = await func(client, workspace_id, workspace_service_id, headers)
-    try:
-        assert done_state != failure_state
-    except Exception as e:
-        print(f"Failed to deploy status message: {message}")
-        print(e)
-        raise
-
-
-async def post_workspace_service_template(workspace_id, payload, token, verify):
-    async with AsyncClient(verify=verify) as client:
-        headers = {'Authorization': f'Bearer {token}'}
-
-        response = await client.post(
-            f"https://{config.TRE_ID}.{config.RESOURCE_LOCATION}.cloudapp.azure.com{strings.API_WORKSPACES}/{workspace_id}/{strings.API_WORKSPACE_SERVICES}",
-            headers=headers, json=payload)
-
-        assert (response.status_code == status.HTTP_202_ACCEPTED), f"Request for workspace service {payload['templateName']} creation failed"
-
-        workspace_service_id = response.json()["workspaceServiceId"]
-
-        try:
-            await wait_for_service(install_service_done, client, workspace_id, workspace_service_id, headers, strings.RESOURCE_STATUS_FAILED)
-            return workspace_service_id, True
-        except Exception:
-            return workspace_service_id, False
-
-
-async def disable_workspace_service(workspace_id, workspace_service_id, token, verify) -> None:
-    async with AsyncClient(verify=verify) as client:
-        headers = {'Authorization': f'Bearer {token}'}
-
-        payload = {"enabled": "false"}
-
-        response = await client.patch(
-            f"https://{config.TRE_ID}.{config.RESOURCE_LOCATION}.cloudapp.azure.com{strings.API_WORKSPACES}/{workspace_id}/{strings.API_WORKSPACE_SERVICES}/{workspace_service_id}",
-            headers=headers, json=payload)
-
-        enabled = response.json()["workspaceService"]["properties"]["enabled"]
-        assert (enabled is False), "The workspace service wasn't disabled"
-
-
-async def delete_workspace_service(workspace_id, workspace_service_id, token, verify) -> None:
-    async with AsyncClient(verify=verify) as client:
-        headers = {'Authorization': f'Bearer {token}'}
-
-        response = await client.delete(
-            f"https://{config.TRE_ID}.{config.RESOURCE_LOCATION}.cloudapp.azure.com{strings.API_WORKSPACES}/{workspace_id}/{strings.API_WORKSPACE_SERVICES}/{workspace_service_id}",
-            headers=headers)
-
-        assert (response.status_code == status.HTTP_200_OK), "The workspace service couldn't be deleted"
-
-
-async def disable_and_delete_workspace_service(workspace_id, workspace_service_id, install_status, token, verify):
-    async with AsyncClient(verify=verify) as client:
-        headers = {'Authorization': f'Bearer {token}'}
-
-        await disable_workspace_service(workspace_id, workspace_service_id, token, verify)
-        await delete_workspace_service(workspace_id, workspace_service_id, token, verify)
-
-        try:
-            await wait_for_service(delete_service_done, client, workspace_id, workspace_service_id, headers, strings.RESOURCE_STATUS_DELETING_FAILED)
-        except Exception:
-            raise
-        finally:
-            if not install_status:
-                raise InstallFailedException("Install was not done successfully")
-
-
-=======
->>>>>>> b41e8948
 @pytest.mark.smoke
 @pytest.mark.parametrize("template_name", workspace_service_templates)
 async def test_get_workspace_service_templates(template_name, token, verify) -> None:
