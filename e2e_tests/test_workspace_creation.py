--- conflicted
+++ resolved
@@ -17,128 +17,6 @@
 ]
 
 
-<<<<<<< HEAD
-@asynccontextmanager
-async def get_template(template_name, token, verify):
-    async with AsyncClient(verify=verify) as client:
-        headers = {'Authorization': f'Bearer {token}'}
-
-        response = await client.get(
-            f"https://{config.TRE_ID}.{config.RESOURCE_LOCATION}.cloudapp.azure.com{strings.API_WORKSPACE_TEMPLATES}/{template_name}",
-            headers=headers)
-        yield response
-
-
-async def install_done(client, workspaceid, headers):
-    install_terminal_states = [strings.RESOURCE_STATUS_DEPLOYED, strings.RESOURCE_STATUS_FAILED]
-    status, message = await check_deployment(client, workspaceid, headers)
-    return (True, status, message) if status in install_terminal_states else (False, status, message)
-
-
-async def delete_done(client, workspaceid, headers):
-    delete_terminal_states = [strings.RESOURCE_STATUS_DELETED, strings.RESOURCE_STATUS_DELETING_FAILED]
-    status, message = await check_deployment(client, workspaceid, headers)
-    return (True, status, message) if status in delete_terminal_states else (False, status, message)
-
-
-async def check_deployment(client, workspaceid, headers) -> bool:
-    response = await client.get(
-        f"https://{config.TRE_ID}.{config.RESOURCE_LOCATION}.cloudapp.azure.com{strings.API_WORKSPACES}/{workspaceid}",
-        headers=headers)
-    if response.status_code == 200:
-        status = response.json()["workspace"]["deployment"]["status"]
-        message = response.json()["workspace"]["deployment"]["message"]
-        return (status, message)
-    elif response.status_code == 404:
-        # Seems like the resource got delted
-        return (strings.RESOURCE_STATUS_DELETED, "Workspace was deleted")
-
-
-async def wait_for(func, client, workspaceid, headers, failure_state):
-    done, done_state, message = await func(client, workspaceid, headers)
-    while not done:
-        await asyncio.sleep(60)
-        done, done_state, message = await func(client, workspaceid, headers)
-    try:
-        assert done_state != failure_state
-    except Exception as e:
-        print(f"Failed to deploy status message: {message}")
-        print(e)
-        raise
-
-
-async def post_workspace_template(payload, token, verify):
-    async with AsyncClient(verify=verify) as client:
-        headers = {'Authorization': f'Bearer {token}'}
-
-        response = await client.post(
-            f"https://{config.TRE_ID}.{config.RESOURCE_LOCATION}.cloudapp.azure.com{strings.API_WORKSPACES}",
-            headers=headers, json=payload)
-
-        assert (response.status_code == status.HTTP_202_ACCEPTED), f"Request for workspace {payload['templateName']} creation failed"
-
-        workspaceid = response.json()["workspaceId"]
-
-        with open('workspace_id.txt', 'w') as f:
-            f.write(workspaceid)
-
-        try:
-            await wait_for(install_done, client, workspaceid, headers, strings.RESOURCE_STATUS_FAILED)
-            return workspaceid, True
-        except Exception:
-            return workspaceid, False
-
-
-async def disable_workspace(token, verify) -> None:
-    async with AsyncClient(verify=verify) as client:
-        headers = {'Authorization': f'Bearer {token}'}
-
-        with open('workspace_id.txt', 'r') as f:
-            workspaceid = f.readline()
-
-        payload = {"enabled": "false"}
-
-        response = await client.patch(
-            f"https://{config.TRE_ID}.{config.RESOURCE_LOCATION}.cloudapp.azure.com{strings.API_WORKSPACES}/{workspaceid}",
-            headers=headers, json=payload)
-
-        enabled = response.json()["workspace"]["properties"]["enabled"]
-        assert (enabled is False), "The workspace wasn't disabled"
-
-
-async def delete_workspace(token, verify) -> None:
-    async with AsyncClient(verify=verify) as client:
-        headers = {'Authorization': f'Bearer {token}'}
-
-        with open('workspace_id.txt', 'r') as f:
-            workspaceid = f.readline()
-
-        response = await client.delete(
-            f"https://{config.TRE_ID}.{config.RESOURCE_LOCATION}.cloudapp.azure.com{strings.API_WORKSPACES}/{workspaceid}",
-            headers=headers)
-
-        assert (response.status_code == status.HTTP_200_OK), "The workspace couldn't be deleted"
-
-
-async def disable_and_delete_workspace(workspaceid, install_status, token, verify):
-    async with AsyncClient(verify=verify) as client:
-        headers = {'Authorization': f'Bearer {token}'}
-
-        await disable_workspace(token, verify)
-
-        await delete_workspace(token, verify)
-
-        try:
-            await wait_for(delete_done, client, workspaceid, headers, strings.RESOURCE_STATUS_DELETING_FAILED)
-        except Exception:
-            raise
-        finally:
-            if not install_status:
-                raise InstallFailedException("Install was not done successfully")
-
-
-=======
->>>>>>> b41e8948
 @pytest.mark.smoke
 @pytest.mark.parametrize("template_name", workspace_templates)
 async def test_get_workspace_templates(template_name, token, verify) -> None:
