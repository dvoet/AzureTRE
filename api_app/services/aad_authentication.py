--- conflicted
+++ resolved
@@ -36,7 +36,6 @@
         token: str = await super(AzureADAuthorization, self).__call__(request)
 
         try:
-<<<<<<< HEAD
             app_reg_id = self._default_app_reg_id
 
             # if an app reg id was not given, it means we need to fetch it, based on the given workspace id
@@ -47,13 +46,7 @@
             decoded_token = self._decode_token(token, app_reg_id)
         except Exception as e:
             logging.debug(e)
-            raise HTTPException(status_code=status.HTTP_401_UNAUTHORIZED, detail=strings.AUTH_COULD_NOT_VALIDATE_CREDENTIALS, headers={"WWW-Authenticate": "Bearer"})
-=======
-            decoded_token = self._decode_token(token)
-        except Exception as e:
-            logging.debug(e)
             raise HTTPException(status_code=status.HTTP_401_UNAUTHORIZED, detail=strings.AUTH_UNABLE_TO_VALIDATE_TOKEN, headers={"WWW-Authenticate": "Bearer"})
->>>>>>> fef08320
 
         try:
             return self._get_user_from_token(decoded_token)
@@ -91,13 +84,9 @@
     def _decode_token(self, token: str, ws_app_reg_id: str) -> dict:
         key_id = self._get_key_id(token)
         key = self._get_token_key(key_id)
-<<<<<<< HEAD
 
         logging.debug("workspace app registration id: %s", ws_app_reg_id)
-        return jwt.decode(token, key, algorithms=['RS256'], audience=ws_app_reg_id)
-=======
-        return jwt.decode(token, key, options={"verify_signature": True}, algorithms=['RS256'], audience=config.API_AUDIENCE)
->>>>>>> fef08320
+        return jwt.decode(token, key, options={"verify_signature": True}, algorithms=['RS256'], audience=ws_app_reg_id)
 
     @staticmethod
     def _get_key_id(token: str) -> str:
