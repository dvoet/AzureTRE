import pytest
from mock import patch, MagicMock
import uuid

from db.errors import EntityDoesNotExist, ResourceIsNotDeployed
from db.repositories.workspaces import WorkspaceRepository
from models.domain.resource import Deployment, Status, ResourceType
from models.domain.workspace import Workspace
from models.schemas.workspace import WorkspaceInCreate, WorkspacePatchEnabled


@pytest.fixture
def basic_workspace_request():
    return WorkspaceInCreate(templateName="base-tre", properties={"display_name": "test", "description": "test", "app_id": "123", "tre_id": "test"})


@pytest.fixture
def workspace_repo():
    with patch('azure.cosmos.CosmosClient') as cosmos_client_mock:
        yield WorkspaceRepository(cosmos_client_mock)


@pytest.fixture
def workspace():
    workspace = Workspace(
        id="000000d3-82da-4bfc-b6e9-9a7853ef753e",
        templateVersion="0.1.0",
        properties={},
        templateName="my-workspace-service",
    )
    return workspace


def test_get_active_workspaces_queries_db(workspace_repo):
    workspace_repo.container.query_items = MagicMock()
    expected_query = workspace_repo.active_workspaces_query_string()

    workspace_repo.get_active_workspaces()

    workspace_repo.container.query_items.assert_called_once_with(query=expected_query, enable_cross_partition_query=True)


def test_get_deployed_workspace_by_id_raises_resource_is_not_deployed_if_not_deployed(workspace_repo, workspace):
    workspace_id = "000000d3-82da-4bfc-b6e9-9a7853ef753e"
    sample_workspace = workspace
    sample_workspace.deployment = Deployment(status=Status.NotDeployed)

    workspace_repo.get_workspace_by_id = MagicMock(return_value=sample_workspace)

    with pytest.raises(ResourceIsNotDeployed):
        workspace_repo.get_deployed_workspace_by_id(workspace_id)


def test_get_workspace_by_id_raises_entity_does_not_exist_if_item_does_not_exist(workspace_repo):
    workspace_id = uuid.uuid4()
    workspace_repo.container.query_items = MagicMock(return_value=[])

    with pytest.raises(EntityDoesNotExist):
        workspace_repo.get_workspace_by_id(workspace_id)


def test_get_workspace_by_id_queries_db(workspace_repo, workspace):
    workspace_repo.container.query_items = MagicMock(return_value=[workspace.dict()])
    expected_query = f'SELECT * FROM c WHERE c.resourceType = "workspace" AND c.deployment.status != "deleted" AND c.id = "{workspace.id}"'

    workspace_repo.get_workspace_by_id(workspace.id)

    workspace_repo.container.query_items.assert_called_once_with(query=expected_query, enable_cross_partition_query=True)


@patch('db.repositories.workspaces.extract_auth_information', return_value={})
@patch('db.repositories.workspaces.generate_new_cidr')
@patch('db.repositories.workspaces.WorkspaceRepository.validate_input_against_template')
@patch('core.config.RESOURCE_LOCATION', "useast2")
@patch('core.config.TRE_ID', "9876")
def test_create_workspace_item_creates_a_workspace_with_the_right_values(validate_input_mock, new_cidr_mock, _, workspace_repo, basic_workspace_request):
    workspace_to_create = basic_workspace_request
    # make sure the input doesn't include an address_space so that one will be generated
    workspace_to_create.properties.pop("address_space", None)

    validate_input_mock.return_value = workspace_to_create.templateName
    new_cidr_mock.return_value = "1.2.3.4/24"

    workspace = workspace_repo.create_workspace_item(workspace_to_create)

<<<<<<< HEAD
    assert workspace.resourceTemplateName == workspace_to_create.templateName
=======
    assert workspace.templateName == workspace_to_create.workspaceType
>>>>>>> 3d6dcd94
    assert workspace.resourceType == ResourceType.Workspace
    assert workspace.deployment.status == Status.NotDeployed

    for key in ["display_name", "description", "azure_location", "workspace_id", "tre_id", "address_space"]:
        assert key in workspace.properties
        assert len(workspace.properties[key]) > 0

    # need to make sure request doesn't override system param
    assert workspace.properties["tre_id"] != workspace_to_create.properties["tre_id"]
    # a new CIDR was allocated
    assert workspace.properties["address_space"] == "1.2.3.4/24"


@patch('db.repositories.workspaces.extract_auth_information', return_value={})
@patch('db.repositories.workspaces.WorkspaceRepository.validate_input_against_template')
@patch('core.config.RESOURCE_LOCATION', "useast2")
@patch('core.config.TRE_ID', "9876")
def test_create_workspace_item_creates_a_workspace_with_custom_address_space(validate_input_mock, _, workspace_repo, basic_workspace_request):
    workspace_to_create = basic_workspace_request
    workspace_to_create.properties["address_space"] = "192.168.0.0/24"
    validate_input_mock.return_value = workspace_to_create.templateName

    workspace = workspace_repo.create_workspace_item(workspace_to_create)

    assert workspace.properties["address_space"] == workspace_to_create.properties["address_space"]


@patch('db.repositories.workspaces.extract_auth_information', return_value={})
@patch('db.repositories.workspaces.WorkspaceRepository.validate_input_against_template')
def test_create_workspace_item_raises_value_error_if_template_is_invalid(validate_input_mock, _, workspace_repo, basic_workspace_request):
    workspace_input = basic_workspace_request
    validate_input_mock.side_effect = ValueError

    with pytest.raises(ValueError):
        workspace_repo.create_workspace_item(workspace_input)


def test_patch_workspace_updates_item(workspace_repo):
    workspace_repo.update_item = MagicMock(return_value=None)
    workspace_to_patch = Workspace(
        id="1234",
        templateName="base-tre",
        templateVersion="0.1.0",
        properties={},
        deployment=Deployment(status=Status.NotDeployed, message=""),
    )
    workspace_patch = WorkspacePatchEnabled(enabled=False)

    workspace_repo.patch_workspace(workspace_to_patch, workspace_patch)

    workspace_to_patch.properties["enabled"] = False
    workspace_repo.update_item.assert_called_once_with(workspace_to_patch)<|MERGE_RESOLUTION|>--- conflicted
+++ resolved
@@ -83,11 +83,7 @@
 
     workspace = workspace_repo.create_workspace_item(workspace_to_create)
 
-<<<<<<< HEAD
-    assert workspace.resourceTemplateName == workspace_to_create.templateName
-=======
-    assert workspace.templateName == workspace_to_create.workspaceType
->>>>>>> 3d6dcd94
+    assert workspace.templateName == workspace_to_create.templateName
     assert workspace.resourceType == ResourceType.Workspace
     assert workspace.deployment.status == Status.NotDeployed
 
