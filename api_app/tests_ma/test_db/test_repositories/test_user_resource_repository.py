from mock import patch, MagicMock
import pytest

from db.errors import EntityDoesNotExist
from db.repositories.user_resources import UserResourceRepository
from models.domain.resource import Status, ResourceType
from models.domain.user_resource import UserResource
from models.schemas.user_resource import UserResourceInCreate, UserResourcePatchEnabled


WORKSPACE_ID = "def000d3-82da-4bfc-b6e9-9a7853ef753e"
SERVICE_ID = "937453d3-82da-4bfc-b6e9-9a7853ef753e"
RESOURCE_ID = "000000d3-82da-4bfc-b6e9-9a7853ef753e"
USER_ID = "abc000d3-82da-4bfc-b6e9-9a7853ef753e"


@pytest.fixture
def basic_user_resource_request():
    return UserResourceInCreate(templateName="user-resource-type", properties={"display_name": "test", "description": "test", "tre_id": "test"})


@pytest.fixture
def user_resource_repo():
    with patch('azure.cosmos.CosmosClient') as cosmos_client_mock:
        yield UserResourceRepository(cosmos_client_mock)


@pytest.fixture
def user_resource():
    user_resource = UserResource(
        id=RESOURCE_ID,
        templateVersion="0.1.0",
        properties={},
        templateName="my-workspace-service",
    )
    return user_resource


@patch('db.repositories.user_resources.UserResourceRepository.validate_input_against_template')
@patch('core.config.TRE_ID', "9876")
def test_create_user_resource_item_creates_a_user_resource_with_the_right_values(validate_input_mock, user_resource_repo, basic_user_resource_request):
    user_resource_to_create = basic_user_resource_request
    validate_input_mock.return_value = basic_user_resource_request.templateName

    user_resource = user_resource_repo.create_user_resource_item(user_resource_to_create, WORKSPACE_ID, SERVICE_ID, "parent-service-type", USER_ID)

<<<<<<< HEAD
    assert user_resource.resourceTemplateName == basic_user_resource_request.templateName
=======
    assert user_resource.templateName == basic_user_resource_request.userResourceType
>>>>>>> 3d6dcd94
    assert user_resource.resourceType == ResourceType.UserResource
    assert user_resource.deployment.status == Status.NotDeployed
    assert user_resource.workspaceId == WORKSPACE_ID
    assert user_resource.parentWorkspaceServiceId == SERVICE_ID
    assert user_resource.ownerId == USER_ID
    assert len(user_resource.properties["tre_id"]) > 0
    # need to make sure request doesn't override system param
    assert user_resource.properties["tre_id"] != "test"


@patch('db.repositories.user_resources.UserResourceRepository.validate_input_against_template', side_effect=ValueError)
def test_create_user_resource_item_raises_value_error_if_template_is_invalid(_, user_resource_repo, basic_user_resource_request):
    with pytest.raises(ValueError):
        user_resource_repo.create_user_resource_item(basic_user_resource_request, WORKSPACE_ID, SERVICE_ID, "parent-service-type", USER_ID)


@patch('db.repositories.user_resources.UserResourceRepository.query', return_value=[])
def test_get_user_resources_for_workspace_queries_db(query_mock, user_resource_repo):
    expected_query = f'SELECT * FROM c WHERE c.resourceType = "user-resource" AND c.deployment.status != "deleted" AND c.parentWorkspaceServiceId = "{SERVICE_ID}" AND c.workspaceId = "{WORKSPACE_ID}"'

    user_resource_repo.get_user_resources_for_workspace_service(WORKSPACE_ID, SERVICE_ID)

    query_mock.assert_called_once_with(query=expected_query)


@patch('db.repositories.user_resources.UserResourceRepository.query')
def test_get_user_resource_returns_resource_if_found(query_mock, user_resource_repo, user_resource):
    query_mock.return_value = [user_resource.dict()]

    actual_resource = user_resource_repo.get_user_resource_by_id(WORKSPACE_ID, SERVICE_ID, RESOURCE_ID)

    assert actual_resource == user_resource


@patch('db.repositories.user_resources.UserResourceRepository.query')
def test_get_user_resource_by_id_queries_db(query_mock, user_resource_repo, user_resource):
    query_mock.return_value = [user_resource.dict()]
    expected_query = f'SELECT * FROM c WHERE c.resourceType = "user-resource" AND c.deployment.status != "deleted" AND c.parentWorkspaceServiceId = "{SERVICE_ID}" AND c.workspaceId = "{WORKSPACE_ID}" AND c.id = "{RESOURCE_ID}"'

    user_resource_repo.get_user_resource_by_id(WORKSPACE_ID, SERVICE_ID, RESOURCE_ID)

    query_mock.assert_called_once_with(query=expected_query)


@patch('db.repositories.user_resources.UserResourceRepository.query', return_value=[])
def test_get_user_resource_by_id_raises_entity_does_not_exist_if_not_found(_, user_resource_repo):
    with pytest.raises(EntityDoesNotExist):
        user_resource_repo.get_user_resource_by_id(WORKSPACE_ID, SERVICE_ID, RESOURCE_ID)


def test_patch_user_resource_updates_item(user_resource, user_resource_repo):
    user_resource_repo.update_item = MagicMock(return_value=None)
    user_resource_patch = UserResourcePatchEnabled(enabled=True)

    user_resource_repo.patch_user_resource(user_resource, user_resource_patch)
    user_resource.properties["enabled"] = False
    user_resource_repo.update_item.assert_called_once_with(user_resource)<|MERGE_RESOLUTION|>--- conflicted
+++ resolved
@@ -44,11 +44,7 @@
 
     user_resource = user_resource_repo.create_user_resource_item(user_resource_to_create, WORKSPACE_ID, SERVICE_ID, "parent-service-type", USER_ID)
 
-<<<<<<< HEAD
-    assert user_resource.resourceTemplateName == basic_user_resource_request.templateName
-=======
-    assert user_resource.templateName == basic_user_resource_request.userResourceType
->>>>>>> 3d6dcd94
+    assert user_resource.templateName == basic_user_resource_request.templateName
     assert user_resource.resourceType == ResourceType.UserResource
     assert user_resource.deployment.status == Status.NotDeployed
     assert user_resource.workspaceId == WORKSPACE_ID
