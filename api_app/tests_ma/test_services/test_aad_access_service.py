--- conflicted
+++ resolved
@@ -63,43 +63,23 @@
                          [
                              # user not a member of the workspace app
                              (User(roleAssignments=[RoleAssignment(resource_id="ab123", role_id="ab124")], id='123', name="test", email="t@t.com"),
-<<<<<<< HEAD
                               Workspace(authInformation={'app_id': '1234', 'sp_id': 'abc127', 'roles': {'WorkspaceOwner': 'abc128', 'WorkspaceResearcher': 'abc129'}},
-                                        id='abc', resourceTemplateName='template-name', resourceTemplateVersion='0.1.0'),
+                                        id='abc', templateName='template-name', templateVersion='0.1.0'),
                               WorkspaceRole.NoRole),
                              # user is member of the workspace app but not in role
                              (User(roleAssignments=[RoleAssignment(resource_id="ab127", role_id="ab124")], id='123', name="test", email="t@t.com"),
                               Workspace(authInformation={'app_id': '1234', 'sp_id': 'abc127', 'roles': {'WorkspaceOwner': 'abc128', 'WorkspaceResearcher': 'abc129'}},
-                                        id='abc', resourceTemplateName='template-name', resourceTemplateVersion='0.1.0'),
+                                        id='abc', templateName='template-name', templateVersion='0.1.0'),
                               WorkspaceRole.NoRole),
                              # user has owner role in workspace
                              (User(roleAssignments=[RoleAssignment(resource_id="abc127", role_id="abc128")], id='123', name="test", email="t@t.com"),
                               Workspace(authInformation={'app_id': '1234', 'sp_id': 'abc127', 'roles': {'WorkspaceOwner': 'abc128', 'WorkspaceResearcher': 'abc129'}},
-                                        id='abc', resourceTemplateName='template-name', resourceTemplateVersion='0.1.0'),
+                                        id='abc', templateName='template-name', templateVersion='0.1.0'),
                               WorkspaceRole.Owner),
                              # user has researcher role in workspace
                              (User(roleAssignments=[RoleAssignment(resource_id="abc127", role_id="abc129")], id='123', name="test", email="t@t.com"),
                               Workspace(authInformation={'app_id': '1234', 'sp_id': 'abc127', 'roles': {'WorkspaceOwner': 'abc128', 'WorkspaceResearcher': 'abc129'}},
-                                        id='abc', resourceTemplateName='template-name', resourceTemplateVersion='0.1.0'),
-=======
-                              Workspace(authInformation={'sp_id': 'abc127', 'roles': {'WorkspaceOwner': 'abc128', 'WorkspaceResearcher': 'abc129'}},
                                         id='abc', templateName='template-name', templateVersion='0.1.0'),
-                              WorkspaceRole.NoRole),
-                             # user is member of the workspace app but not in role
-                             (User(roleAssignments=[RoleAssignment(resource_id="ab127", role_id="ab124")], id='123', name="test", email="t@t.com"),
-                              Workspace(authInformation={'sp_id': 'abc127', 'roles': {'WorkspaceOwner': 'abc128', 'WorkspaceResearcher': 'abc129'}},
-                                        id='abc', templateName='template-name', templateVersion='0.1.0'),
-                              WorkspaceRole.NoRole),
-                             # user has owner role in workspace
-                             (User(roleAssignments=[RoleAssignment(resource_id="abc127", role_id="abc128")], id='123', name="test", email="t@t.com"),
-                              Workspace(authInformation={'sp_id': 'abc127', 'roles': {'WorkspaceOwner': 'abc128', 'WorkspaceResearcher': 'abc129'}},
-                                        id='abc', templateName='template-name', templateVersion='0.1.0'),
-                              WorkspaceRole.Owner),
-                             # user has researcher role in workspace
-                             (User(roleAssignments=[RoleAssignment(resource_id="abc127", role_id="abc129")], id='123', name="test", email="t@t.com"),
-                              Workspace(authInformation={'sp_id': 'abc127', 'roles': {'WorkspaceOwner': 'abc128', 'WorkspaceResearcher': 'abc129'}},
-                                        id='abc', templateName='template-name', templateVersion='0.1.0'),
->>>>>>> fef08320
                               WorkspaceRole.Researcher)
                          ])
 @patch("services.aad_access_service.AADAccessService.get_user_role_assignments")
@@ -116,13 +96,8 @@
 def test_raises_auth_config_error_if_workspace_auth_config_is_not_set(_):
     access_service = AADAccessService()
 
-<<<<<<< HEAD
     user = User(id='123', name="test", email="t@t.com")
-    workspace_with_no_auth_config = Workspace(id='abc', resourceTemplateName='template-name', resourceTemplateVersion='0.1.0')
-=======
-    user = User(id='123', name="test", email="t@t.com", roleAssignments=[("ab123", "ab124")])
     workspace_with_no_auth_config = Workspace(id='abc', templateName='template-name', templateVersion='0.1.0')
->>>>>>> fef08320
 
     with pytest.raises(AuthConfigValidationError):
         _ = access_service.get_workspace_role(user, workspace_with_no_auth_config, access_service.get_user_role_assignments(user.id))
