import uuid
from typing import List

from azure.cosmos import CosmosClient
from pydantic import parse_obj_as

from core import config
from db.errors import ResourceIsNotDeployed, EntityDoesNotExist
from db.repositories.resources import ResourceRepository
from models.domain.resource import Deployment, Status, ResourceType
from models.domain.workspace import Workspace
from models.schemas.workspace import WorkspaceInCreate, WorkspacePatchEnabled
from resources import strings
from services.authentication import extract_auth_information
from services.cidr_service import generate_new_cidr


class WorkspaceRepository(ResourceRepository):
    def __init__(self, client: CosmosClient):
        super().__init__(client)

    @staticmethod
    def active_workspaces_query_string():
        return f'SELECT * FROM c WHERE c.resourceType = "{ResourceType.Workspace}" AND c.deployment.status != "{Status.Deleted}"'

    def get_active_workspaces(self) -> List[Workspace]:
        query = WorkspaceRepository.active_workspaces_query_string()
        workspaces = self.query(query=query)
        return parse_obj_as(List[Workspace], workspaces)

    def get_deployed_workspace_by_id(self, workspace_id: str) -> Workspace:
        workspace = self.get_workspace_by_id(workspace_id)

        if workspace.deployment.status != Status.Deployed:
            raise ResourceIsNotDeployed

        return workspace

    def get_workspace_by_id(self, workspace_id: str) -> Workspace:
        query = self.active_workspaces_query_string() + f' AND c.id = "{workspace_id}"'
        workspaces = self.query(query=query)
        if not workspaces:
            raise EntityDoesNotExist
        return parse_obj_as(Workspace, workspaces[0])

    def create_workspace_item(self, workspace_input: WorkspaceInCreate) -> Workspace:
        full_workspace_id = str(uuid.uuid4())

        template_version = self.validate_input_against_template(workspace_input.templateName, workspace_input, ResourceType.Workspace)

        auth_info = extract_auth_information(workspace_input.properties["app_id"])

        # if address_space isn't provided in the input, generate a new one.
        # TODO: #772 check that the provided address_space is available in the network.
        # TODO: #773 allow custom sized networks to be requested
        address_space_param = {"address_space": workspace_input.properties.get("address_space") or self.get_new_address_space()}

        # we don't want something in the input to overwrite the system parameters, so dict.update can't work. Priorities from right to left.
        resource_spec_parameters = {**workspace_input.properties, **address_space_param, **self.get_workspace_spec_params(full_workspace_id)}

        workspace = Workspace(
            id=full_workspace_id,
<<<<<<< HEAD
            resourceTemplateName=workspace_input.templateName,
            resourceTemplateVersion=template_version,
            resourceTemplateParameters=resource_spec_parameters,
=======
            templateName=workspace_input.workspaceType,
            templateVersion=template_version,
            properties=resource_spec_parameters,
>>>>>>> 3d6dcd94
            deployment=Deployment(status=Status.NotDeployed, message=strings.RESOURCE_STATUS_NOT_DEPLOYED_MESSAGE),
            authInformation=auth_info
        )

        return workspace

    def get_new_address_space(self, cidr_netmask: int = 24):
        networks = [x.properties["address_space"] for x in self.get_active_workspaces()]

        new_address_space = generate_new_cidr(networks, cidr_netmask)
        return new_address_space

    def patch_workspace(self, workspace: Workspace, workspace_patch: WorkspacePatchEnabled):
        workspace.properties["enabled"] = workspace_patch.enabled
        self.update_item(workspace)

    def get_workspace_spec_params(self, full_workspace_id: str):
        params = self.get_resource_base_spec_params()
        params.update({
            "azure_location": config.RESOURCE_LOCATION,
            "workspace_id": full_workspace_id[-4:],  # TODO: remove with #729
        })
        return params<|MERGE_RESOLUTION|>--- conflicted
+++ resolved
@@ -60,15 +60,9 @@
 
         workspace = Workspace(
             id=full_workspace_id,
-<<<<<<< HEAD
-            resourceTemplateName=workspace_input.templateName,
-            resourceTemplateVersion=template_version,
-            resourceTemplateParameters=resource_spec_parameters,
-=======
-            templateName=workspace_input.workspaceType,
+            templateName=workspace_input.templateName,
             templateVersion=template_version,
             properties=resource_spec_parameters,
->>>>>>> 3d6dcd94
             deployment=Deployment(status=Status.NotDeployed, message=strings.RESOURCE_STATUS_NOT_DEPLOYED_MESSAGE),
             authInformation=auth_info
         )
