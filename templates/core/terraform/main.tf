# Azure Provider source and version being used
terraform {
  required_providers {
    azurerm = {
      source  = "hashicorp/azurerm"
      version = "=2.46.0"
    }
  }
}

provider "azurerm" {
    features {}
}

resource "azurerm_resource_group" "core" {
  location  = var.location
  name      = "rg-${var.resource_name_prefix}-${var.environment}-${local.tre_id}"
  tags      = {
              environment   = "Azure Trusted Research Environment"
              Source        = "https://github.com/microsoft/AzureTRE/"
  }
}

resource "azurerm_log_analytics_workspace" "tre" {
  name                = "log-${var.resource_name_prefix}-${var.environment}-${local.tre_id}"
  resource_group_name = azurerm_resource_group.core.name
  location            = var.location
  retention_in_days   = 30
  sku                 = "pergb2018"
}

module "network" {
  source                = "./network"
  resource_name_prefix  = var.resource_name_prefix
  environment           = var.environment
  tre_id                = local.tre_id
  location              = var.location
  resource_group_name   = azurerm_resource_group.core.name
  address_space         = var.address_space
}

module "appgateway" {
  source                = "./appgateway"
  resource_name_prefix  = var.resource_name_prefix
  environment           = var.environment
  tre_id                = local.tre_id
  location              = var.location
  resource_group_name   = azurerm_resource_group.core.name
  app_gw_subnet         = module.network.app_gw
}

module "api-webapp" {
  source                = "./api-webapp"
  resource_name_prefix  = var.resource_name_prefix
  environment           = var.environment
  tre_id                = local.tre_id
  location              = var.location
  resource_group_name   = azurerm_resource_group.core.name
  web_app_subnet        = module.network.web_app
  shared_subnet         = module.network.shared
  app_gw_subnet         = module.network.app_gw
  core_vnet             = module.network.core
  log_analytics_workspace_id = azurerm_log_analytics_workspace.tre.id
}

<<<<<<< HEAD
module "state-store" {
  source = "./state-store"
  name = "tre-${var.resource_name_prefix}"
  location = var.location
  resource_group_name = azurerm_resource_group.core.name
=======
module "keyvault" {
  source                = "./keyvault"
  resource_name_prefix  = var.resource_name_prefix
  environment           = var.environment
  tre_id                = local.tre_id
  location              = var.location
  resource_group_name   = azurerm_resource_group.core.name
  shared_subnet         = module.network.shared
  core_vnet             = module.network.core
  tenant_id             = data.azurerm_client_config.current.tenant_id
}

module "firewall" {
  source                = "./firewall"
  resource_name_prefix  = var.resource_name_prefix
  environment           = var.environment
  tre_id                = local.tre_id
  location              = var.location
  resource_group_name   = azurerm_resource_group.core.name
  firewall_subnet       = module.network.azure_firewall
  shared_subnet         = module.network.shared
}

module "routetable" {
  source                = "./routetable"
  resource_name_prefix  = var.resource_name_prefix
  environment           = var.environment
  tre_id                = local.tre_id
  location              = var.location
  resource_group_name   = azurerm_resource_group.core.name
  shared_subnet         = module.network.shared
  firewall_private_ip_address         = module.firewall.firewall_private_ip_address
}

module "acr" {
  source                = "./acr"
  resource_name_prefix  = var.resource_name_prefix
  environment           = var.environment
  tre_id                = local.tre_id
  location              = var.location
  resource_group_name   = azurerm_resource_group.core.name
  core_vnet             = module.network.core
  shared_subnet         = module.network.shared
>>>>>>> 28d8a1e3
}<|MERGE_RESOLUTION|>--- conflicted
+++ resolved
@@ -63,13 +63,6 @@
   log_analytics_workspace_id = azurerm_log_analytics_workspace.tre.id
 }
 
-<<<<<<< HEAD
-module "state-store" {
-  source = "./state-store"
-  name = "tre-${var.resource_name_prefix}"
-  location = var.location
-  resource_group_name = azurerm_resource_group.core.name
-=======
 module "keyvault" {
   source                = "./keyvault"
   resource_name_prefix  = var.resource_name_prefix
@@ -113,5 +106,11 @@
   resource_group_name   = azurerm_resource_group.core.name
   core_vnet             = module.network.core
   shared_subnet         = module.network.shared
->>>>>>> 28d8a1e3
+}
+
+module "state-store" {
+  source = "./state-store"
+  name = "tre-${var.resource_name_prefix}"
+  location = var.location
+  resource_group_name = azurerm_resource_group.core.name
 }