--- conflicted
+++ resolved
@@ -1,9 +1,5 @@
 name: tre-service-guacamole
-<<<<<<< HEAD
-version: 0.1.3
-=======
 version: 0.1.5
->>>>>>> 14018567
 description: "An Azure TRE service for Guacamole"
 registry: azuretre
 dockerfile: Dockerfile.tmpl
